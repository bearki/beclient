--- conflicted
+++ resolved
@@ -428,16 +428,6 @@
 				// 有错误，直接返回错误
 				return err
 			}
-<<<<<<< HEAD
-			// 写入到文件
-			n, err := file.Write(temp[:size])
-			// 判断是否写入正确
-			if err != nil {
-				return err
-			}
-			if n != size {
-				return errors.New("write to file byte length inconsistency")
-=======
 			// 定义缓冲区大小
 			var tmpBufSize int64 = 1024 * 5
 			// 定义缓冲区
@@ -473,7 +463,6 @@
 				}
 				// 回调进度
 				c.downloadCallFunc(float64(currSize), float64(res.ContentLength))
->>>>>>> 87190875
 			}
 			// 回调进度
 			c.downloadCallFunc(float64(currSize), float64(res.ContentLength))
