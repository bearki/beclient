--- conflicted
+++ resolved
@@ -93,14 +93,6 @@
 // @params pathURL string    路由地址
 // @return         *BeClient 客户端指针
 func (c *BeClient) Path(pathURL string) *BeClient {
-<<<<<<< HEAD
-	// 路径中是否存在问号
-	if strings.Contains(pathURL, "?") {
-		// 根据问号分割字符串为两个子串
-		pathAndQuery := strings.SplitN(pathURL, "?", 2)
-		if len(pathAndQuery) != 2 {
-			c.errMsg = errors.New("url path ")
-=======
 	// 禁用地址解析后该函数禁用
 	if c.disabledBaseURLParse {
 		return c
@@ -116,7 +108,6 @@
 		err := form.DecodeString(&queryMap, query)
 		if err != nil {
 			c.errMsg = err
->>>>>>> d62de8b7
 			return c
 		}
 		index := strings.Index(pathURL, "?")
